--- conflicted
+++ resolved
@@ -26,12 +26,7 @@
     "npm-run-all2": "^7.0.2",
     "typescript": "~5.8.3",
     "vite": "^6.0.11",
-<<<<<<< HEAD
     "vite-plugin-vue-devtools": "^7.7.6",
     "vue-tsc": "^2.2.0"
-=======
-    "vite-plugin-vue-devtools": "^7.7.1",
-    "vue-tsc": "^2.2.10"
->>>>>>> 239af86a
   }
 }